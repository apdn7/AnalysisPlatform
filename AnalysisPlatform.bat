--- conflicted
+++ resolved
@@ -1,1505 +1,751 @@
-<<<<<<< HEAD
-@echo off
-: _____________________________________________________________________________
-:
-:  Analysis Platform StartUp
-: _____________________________________________________________________________
-:  Important notice:
-:    Running the batch file is regarded as you agreed to the Terms of Use.
-:  Terms of Use:
-:    https://github.com/apdn7/AnalysisPlatform/about/terms_of_use_en.md
-: _____________________________________________________________________________
-
-echo Start Main AP Sequence...
-echo:
-set startupDate=%date: =0%
-set startupTime=%time: =0%
-set startupTimeLogFile=startup_time_ap
-: Wait Setting for Network Check in [sec]
-set wait_netcheck_inst=10
-set wait_netcheck_appl=1
-set wait_netcheck=%wait_netcheck_appl%
-
-call :defSetting
-set app_title=Analysis Platform    Port: %port%  Lang: %lang%  %subtitle%  Path: %CD%
-title %app_title%
-rem prompt AP:%port%$g
-
-
-: Check Product Type
-if exist "%file_prod%" (
-  set prod=%product_dn%
-  echo Detected Product Type: dn7
-) else (
-  set prod=%product_oss%
-  echo Detected Product Type: oss
-)
-echo:
-
-set startAppTime=%time: =0%
-: Run start program
-: Close old start_ap.exe before run
-call :stopLoadingApp
-start "" "%start_file%" %port%
-echo.
-echo.> "%stage_status%"
-IF EXIST "%stage_start_time%" (
-    DEL "%stage_start_time%"
-)
-call :saveStartTimeOfStage MAIN
-
-
-: Direct Startup Mode
-if %startup_mode% == 8 (
-  echo Direct Startup Mode === Force to bypass Installation ===
-  set network_nck=True
-  call :saveStartUpSetting
-  call :logTimeDiff %startAppTime% %startupTimeLogFile% "Call start_ap.exe"
-  goto :START_APP
-) else (
-  echo Normal Startup Mode === Check Network and Proxy ===
-  call :logTimeDiff %startAppTime% %startupTimeLogFile% "Call start_ap.exe"
-  set checkNetworkStartTime=%time: =0%
-)
-
-: _____________________________________________________________________________
-call :checkDiskSpace
-echo:
-if %valid_free_space_check%==False (
-    echo Free disk space is insufficient.
-    echo Please ensure that there is at least %disk_space_pct_required%%% + 1GB of disk space available
-    echo Terminating startup process...
-    echo 100> %stage_status%
-    timeout 5
-    exit /b
-)
-
-: Check Network & Proxy
-call :checkPort %port%
-if %valid_port% == 0 (
-  echo 101 > "%stage_status%"
-  goto :FINISH
-)
-
-call :getDefaultProxy
-
-call :checkProxy %prxy% http
-if %valid_proxy% == 0 (
-  echo 102 > "%stage_status%"
-  goto :FINISH
-) else if %valid_proxy% == 2 (
-  echo HTTP_PROXY   : %HTTP_PROXY%
-)
-set /a proxy=%valid_proxy%
-
-call :checkProxy %prxs% https
-if %valid_proxy% == 0 (
-  echo 102 > "%stage_status%"
-  goto :FINISH
-) else if %valid_proxy% == 2 (
-  echo HTTPS_PROXY  : %HTTPS_PROXY%
-)
-echo:
-
-:: Check Status by bit-OR of http | https
-set /a "proxy = %proxy% | %valid_proxy%"
-if %valid_proxy% == 1 (
-  set proxy=No Proxy
-) else if %valid_proxy% == 2 (
-  set proxy=Use Proxy
-) else (
-  set proxy=Not Active
-)
-echo Proxy: %proxy%
-echo:
-
-: Check Network Connection at No Proxy
-rem if %valid_proxy% == 1 Ping www.python.org -n 1 -w 1000 > nul
-powershell -ExecutionPolicy Bypass -Command ^
-    try { ^
-        $response = Invoke-WebRequest -Uri https://bootstrap.pypa.io/get-pip.py -Method Head; ^
-        Write-Host 'Network is available.'; ^
-        Write-Host 'StatusCode:' $response.StatusCode ^
-    } catch { exit 1 }
-if errorlevel 1 (
-  set network_nck=True
-  set /a error=%error%+%ErrorLevel%
-  echo %esc%[41m Warning: Check Network Connection %esc%[0m
-  timeout %wait_netcheck%
-) else (
-  set network_nck=False
-)
-call :logTimeDiff %checkNetworkStartTime% %startupTimeLogFile% "Check Network"
-set checkFolderStartTime=%time: =0%
-
-: _____________________________________________________________________________
-: Check changed (folder + version updated)
-:CHECK_STATUS
-if not exist "%file_status%" echo: > "%file_status%"
-call :getAppStatus "%file_temp%"
-fc "%file_temp%" "%file_status%" > nul
-if errorlevel 1 (
-  set status=%status_install%
-  set wait_netcheck=%wait_netcheck_inst%
-  if %network_nck% == False (
-    del "%path_getpip%"
-  )
-  mode con: cols=120 lines=60
-  powershell -ExecutionPolicy Bypass -Command "&{$h=Get-Host;$w=$h.UI.RawUI;$s=$w.BufferSize;$s.height=5000;$w.BufferSize=$s;}"
-  echo Start Installation [Need Network or Proxy Connection]
-) else (
-  set status=%status_run_app%
-  set wait_netcheck=%wait_netcheck_appl%
-  echo Start Analysis Platform
-)
-echo:
-
-call :saveStartUpSetting
-title %app_title%
-
-call :logTimeDiff %checkFolderStartTime% %startupTimeLogFile% "Check folder changes"
-set checkInstallationStartTime=%time: =0%
-: _____________________________________________________________________________
-: Check Installation Status
-if %status% == %status_run_app% ^
-if exist "%path_python%" if exist "%path_getpip%" if exist "%path_oracle%" (
-  echo Installation seems to be completed.
-  echo If you have some trouble launching AP, delete auto downloaded folders and try again.
-  echo:
-  goto :REMOVE_ZIPPED_FILES
-  echo:
-  goto :START_APP
-)
-call :logTimeDiff %checkInstallationStartTime% %startupTimeLogFile% "Check installation status"
-
-: _____________________________________________________________________________
-: Download Components & Libraries
-echo Download Components...
-echo %esc%[44m First boot may take 5-30 minutes depending on network ^& CPU speed. %esc%[0m
-timeout 5
-echo:
-:CHECK_EXIST
-if not exist "%path_R%" if %prod% == %product_dn% (
-  echo %esc%[41m Make sure you have R-Portable folder before running this application. %esc%[0m
-  echo Or prepare R-Portable folder and reboot AP before using R function
-  echo 999 > "%stage_status%"
-  set /a error=%error%+1
-  goto :FINISH
-)
-
-if exist "%path_python%" (echo Detect python) else call :downloadPythonEmbedded
-if %errorlevel% neq 0 goto :FINISH
-if exist "%path_getpip%" (echo Detect getpip) else call :downloadPip
-if %errorlevel% neq 0 goto :FINISH
-if exist "%path_oracle%" (echo Detect oracle) else call :downloadOracleInstance
-if %errorlevel% neq 0 goto :FINISH
-
-: install packages
-:: Get pip
-"%path_python%\python.exe" "%path_getpip%" --no-cache-dir --no-warn-script-location "pip < 22.3"
-
-: -----------------------------------------------------------------------------
-:ACTIVE_PYTHON_ENVIRONMENT
-set setupEnvStartTime=%time: =0%
-:: Active virtual environment
-IF NOT EXIST "%env_path%" (
-  ECHO Installing Virtualenv
-  "%path_python%\python" -m pip install --no-cache-dir --no-warn-script-location virtualenv
-)
-ECHO Initializing Virtual Environment
-"%path_python%\python" -m virtualenv "%env_path%"
-ECHO Activate virtual environment
-
-:: copy complied sqlite3.dll to env Scripts folder
-powershell -ExecutionPolicy Bypass -Command if (Test-Path -Path \"$env:sqlite_dll\") { Copy-Item \"$env:sqlite_dll\" -Destination \"$env:env_path\Scripts\" }
-
-:: copy complied sqlite3.dll to python embedded Scripts folder
-powershell -ExecutionPolicy Bypass -Command if (Test-Path -Path \"$env:sqlite_dll\") { Copy-Item \"$env:sqlite_dll\" -Destination \"$env:path_python\" }
-
-call :saveStartTimeOfStage PIP_INSTALL
-CALL "%env_path%\Scripts\activate" & GOTO INSTALL_PYTHON_AND_R_PACKAGES
-: -----------------------------------------------------------------------------
-
-:INSTALL_PYTHON_AND_R_PACKAGES
-:: Set default python & components path to PATH environment
-set is_venv_activated=1
-set PATH=%lib_path%
-echo PATH=%PATH%
-echo:
-echo:
-
-:: Upgrade pip
-: %path_python%\python.exe -m pip install --upgrade pip
-if %prod% == %product_dn% (
-  pip install --no-cache-dir --no-warn-script-location -r "%file_prod%"
-) else (
-  pip install --no-cache-dir --no-warn-script-location -r "%file_oss_prod%"
-)
-if exist "%path_R%" if %prod% == %product_dn% "%path_R%\bin\R" CMD BATCH "r_install_packages.r"
-
-if exist "%ca_cert%" call :removeCACert
-
-echo:
-echo Download components, libraries and installation is completed.
-echo:
-call :logTimeDiff %setupEnvStartTime% %startupTimeLogFile% "Installing packages"
-set step6StartTime=%time: =0%
-
-: -----------------------------------------------------------------------------
-: Remove Oracle and python_embedded after install application
-:REMOVE_ZIPPED_FILES
-IF exist "%path_oracle_zip%" del "%path_oracle_zip%"
-IF exist "%path_python_zip%" del "%path_python_zip%"
-echo:
-echo Removed Oracle and Python embedded zipped files.
-echo:
-
-: _____________________________________________________________________________
-: Run App: Analysis Platform
-:START_APP
-: log application status : Installation Completed
-set startPythonAppTime=%time: =0%
-IF exist "%file_temp%" del "%file_temp%"
-call :getAppStatus "%file_status%"
-
-if %only_install% == 1 (
-  echo Skip AP startup and end sequences. "only_install" option is enabled.
-  :: Keep CMD stay when install check (control by %error%)
-  set /a error=%error%+1
-  goto :FINISH
-)
-if [%1]==[SKIP_RUN_MAIN] goto :FINISH
-
-IF %is_venv_activated% == 0 (
-  GOTO :ACTIVE_PYTHON_ENVIRONMENT
-  ECHO Activate virtual environment
-  CALL "%env_path%\Scripts\activate" & GOTO :SET_PATH
-)
-call :logTimeDiff %startPythonAppTime% %startupTimeLogFile% "Start AP"
-: -----------------------------------------------------------------------------
-:SET_PATH
-:: Set default python & components path to PATH environment
-set is_venv_activated=1
-set PATH=%lib_path%
-echo PATH=%PATH%
-echo:
-echo:
-
-:: If the app is already installed, it can be launched without network
-if %network_nck% == True (
-    set /a error=%error%-1
-)
-
-if %errorlevel% neq 0 (
-  : stop program if error
-  goto :FINISH
-) else (
-  :: stop start_ap.exe before run APDN7
-  call :stopLoadingApp
-)
-
-: ensure to assign the app title
-title %app_title%
-call :logTimeDiff %step6StartTime% %startupTimeLogFile% "Set Path"
-
-REM run application
-call :logTimeDiff %startupTime% %startupTimeLogFile% "Total"
-ECHO Starting Up Analysis Platform ...
-python.exe main.py
-set /a error=%error%+%ErrorLevel%
-echo:
-echo:
-
-: Close CMD.exe if no error
-:FINISH
-call :stopLoadingApp
-if %error% equ 0 if not %only_install% == 1 (
-  @REM In case of NO ERROR, terminal window will be closed automatically in 5 seconds.
-  timeout 5
-  @REM :: find current running cmd and stop it through title
-  title STOPPING...
-  powershell -ExecutionPolicy Bypass -Command Get-Process ^| Where-Object { $_.Path -like \"*cmd.exe\" -and $_.MainWindowTitle -like \"STOPPING...*\" } ^| ForEach-Object { Stop-Process -Id $_.Id -Force }
-) else (
-  @REM In case error occur, terminal window is not closed and show error to user know that.
-  exit /b 0
-)
-
-
-: _____________________________________________________________________________
-: Sub Program
-: _____________________________________________________________________________
-
-: _____________________________________________________________________________
-: Subroutine: Download CA Certificate
-:      In/Out - |In -
-:downloadCACert
-  powershell -ExecutionPolicy Bypass -Command wget %ca_cert_url% -O \"%ca_cert%\"
-  echo "%ca_cert%" file is downloaded.
-  exit /b
-:end
-
-: _____________________________________________________________________________
-: Subroutine: Remove CA Certificate
-:      In/Out - |In -
-:removeCACert
-  del "%ca_cert%"
-  echo "%ca_cert%" file is removed.
-  exit /b
-:end
-
-: _____________________________________________________________________________
-: Subroutine: Download Python Embedded
-:      In/Out - |In -
-:downloadPythonEmbedded
-  echo Download python
-  for /f "delims=" %%a in ('powershell get-date -format "{yyyy/MM/dd HH:mm:ss.fff}"') do @set "python_embedded_start_time=%%a"
-  powershell -ExecutionPolicy Bypass -Command ""Add-Content -Path \"%stage_start_time%\" -Value \"$pid-PYTHON_EMBEDDED-$env:python_embedded_start_time\"; wget %python39_url% -O \"%path_python_zip%\";"
-  if %errorlevel% == 35 (
-    REM In case CA cert in local machine is expired or disabled --- download CA cert to authenticate
-    if exist "%ca_cert%" (echo Detect ca_cert) else call :downloadCACert
-    powershell -ExecutionPolicy Bypass -Command wget -Certificate \"%ca_cert%\" -Uri %python39_url% -O \"%path_python_zip%\"
-  )
-  if %errorlevel% neq 0 (
-    echo %esc%[41m Error on Wget Check network connection or use latest Win10 ^>1803 %esc%[0m
-    echo 200 > "%stage_status%"
-    set /a error=%error%+1
-    exit /b %error%
-  )
-
-  echo Unzip python_embedded
-  powershell -ExecutionPolicy Bypass -Command Expand-Archive -Path \"%path_python_zip%\" -DestinationPath \"%path_python%\"
-  rename "%path_python%\python39._pth" python39._pth.renamed
-  exit /b
-:end
-
-: _____________________________________________________________________________
-: Subroutine: Download Python Pip Component
-:      In/Out - |In -
-:downloadPip
-  for /f "delims=" %%a in ('powershell get-date -format "{yyyy/MM/dd HH:mm:ss.fff}"') do @set "pip_download_start_time=%%a"
-  echo Download pip
-  powershell -ExecutionPolicy Bypass -Command "Add-Content -Path \"%stage_start_time%\" -Value \"$pid-PIP_DOWNLOAD-$env:pip_download_start_time\"; wget %get_pip_url% -O \"%path_getpip%\";"
-  if %errorlevel% == 35 (
-    REM In case CA cert in local machine is expired or disabled --- download CA cert to authenticate
-    if exist "%ca_cert%" (echo Detect ca_cert) else call :downloadCACert
-    powershell -ExecutionPolicy Bypass -Command wget -Certificate \"%ca_cert%\" -Uri %get_pip_url% -O \"%path_getpip%\"
-  )
-  if %errorlevel% neq 0 (
-    echo %esc%[41m Error on Curl  Check network connection or use latest Win10 ^>1803 %esc%[0m
-    echo 201 > "%stage_status%"
-    set /a error=%error%+1
-    exit /b %error%
-  )
-
-  exit /b
-:end
-
-: _____________________________________________________________________________
-: Subroutine: Download Oracle Instance
-:      In/Out - |In -
-:downloadOracleInstance
-  echo Download oracle instance
-  for /f "delims=" %%a in ('powershell get-date -format "{yyyy/MM/dd HH:mm:ss.fff}"') do @set "oracle_instance_start_time=%%a"
-  powershell -ExecutionPolicy Bypass -Command "Add-Content -Path \"%stage_start_time%\" -Value \"$pid-ORACLE_INSTANCE-$env:oracle_instance_start_time\"; wget %oracle_instance_url% -O \"%path_oracle_zip%\";"
-  if %errorlevel% == 35 (
-    REM In case CA cert in local machine is expired or disabled --- download CA cert to authenticate
-    if exist "%ca_cert%" (echo Detect ca_cert) else call :downloadCACert
-    powershell -ExecutionPolicy Bypass -Command "Add-Content -Path \"%stage_start_time%\" -Value \"$pid-ORACLE_INSTANCE-$env:oracle_instance_start_time\"; wget -Certificate \"%ca_cert%\" -Uri %oracle_instance_url% -O \"%path_oracle_zip%\";"
-  )
-  if %errorlevel% neq 0 (
-    echo %esc%[41m Error on Wget Check network connection or use latest Win10 ^>1803 %esc%[0m
-    echo 210 > "%stage_status%"
-    set /a error=%error%+1
-    exit /b %error%
-  )
-
-  echo Unzip oracle instance
-  powershell -ExecutionPolicy Bypass -Command Expand-Archive -Path \"%path_oracle_zip%\" -DestinationPath \"%path_oracle%\"
-  exit /b
-:end
-
-: _____________________________________________________________________________
-: Subroutine: function removeChar
-:      In/Out var|In  %*: Array of Replacement Char
-:removeChar
-  for %%i in (%*) do call set var=%%var:%%i=%%
-  exit /b
-:end
-
-: _____________________________________________________________________________
-: Subroutine: function convertCaseLower
-:      In/Out var
-:convertCaseLower
-  for %%i in (%chr_alphab%) do call set var=%%var:%%i=%%i%%
-  exit /b
-:end
-
-: _____________________________________________________________________________
-: Subroutine: function getAppStatus
-:      In/Out - |In %1: Target File
-:getAppStatus
-  set filename=%1
-  : Path Info
-  cd> "%filename%"
-  : AP Version Info (Version File Timestamp)
-  for %%a in ("%file_ver%") do echo %%~ta>> "%filename%"
-  exit /b
-:end
-
-: _____________________________________________________________________________
-: Subroutine: Definition, Setting and Cleaning
-:      In/Out - |In -
-:defSetting
-  : Setting
-  set file_status=%cd%\__STATUS__
-  set file_temp=%cd%\__TEMP__
-  set file_ver=%cd%\VERSION
-  :: Product Judge File dn or oss
-  set file_prod=%cd%\requirements\prod.txt
-  set file_oss_prod=%cd%\requirements\oss_prod.txt
-  set path_R=%cd%\..\R-Portable
-  set ca_cert=%cd%\..\cacert.pem
-  set path_python=%cd%\..\python_embedded_39
-  :: Override PYTHONPATH with empty for cmd session only
-  set PYTHONPATH=
-  set env_path=%cd%\..\env
-  set sqlite_dll=%cd%\init\sqlite3.dll
-  set path_getpip=%cd%\..\get-pip.py
-  set path_oracle=%cd%\..\Oracle-Portable
-  set path_python_zip=%cd%\..\python_embedded_39.zip
-  set path_oracle_zip=%cd%\..\Oracle-Portable.zip
-  set lib_path=%path_oracle%\instantclient_21_3;%env_path%\Scripts;%env_path%\Lib;%SystemRoot%\System32;%SystemRoot%\System32\WindowsPowerShell\v1.0\;
-  :: Startup Error log file
-  set stage_status=%cd%\stage_status.log
-  set stage_start_time=%cd%\stage_start_time.log
-  set is_venv_activated=0
-  set start_file=%cd%\start_ap.exe
-  :: Disk space required to run AP
-  set disk_space_pct_required=10
-
-  : links
-  set ca_cert_url="https://curl.se/ca/cacert-2023-08-22.pem"
-  set python39_url="https://www.python.org/ftp/python/3.9.0/python-3.9.0-embed-amd64.zip"
-  set get_pip_url="https://bootstrap.pypa.io/get-pip.py"
-  set oracle_instance_url="https://download.oracle.com/otn_software/nt/instantclient/213000/instantclient-basic-windows.x64-21.3.0.0.0.zip"
-
-  : Definition
-  set error=0
-  set status_install=0
-  set status_run_app=1
-  set product_dn=prod
-  set product_oss=oss
-  set chr_number=0 1 2 3 4 5 6 7 8 9
-  set chr_alphab=a b c d e f g h i j k l m n o p q r s t u v w x y z
-  :: Get Escape $e 0x1b 27
-  for /f %%i in ('cmd /k prompt $e^<nul') do set esc=%%i
-
-  : Settings from start batch
-  :: Remove all '"'
-  set port=%port:"=%
-  set lang=%lang:"=%
-  set prxy=%prxy:"=%
-  set prxs=%prxs:"=%
-  set subt=%subt:"=%
-  :: Remove all ' '
-  set port=%port: =%
-  set lang=%lang: =%
-  set prxy=%prxy: =%
-  set prxs=%prxs: =%
-  set subt=%subt: =_%
-
-  if %subt% == null (set subtitle=-) else (set subtitle=[%subt%])
-
-exit /b
-:end
-
-: _____________________________________________________________________________
-: Subroutine: Check Port Setting
-:      In/Out valid_port|In %1: port
-:checkPort
-  set var=%1
-  set valid_port=0
-  : check Integer
-  call set /a var=%var%
-  if errorlevel 1 (
-    echo %esc%[41m Warning: Bad Port Number %esc%[0m
-    echo Only integers are allowed for port number
-    echo Current Value: %1
-    echo 101 > "%stage_status%"
-    exit /b
-  ) else (
-    set valid_port = 1
-  )
-
-  : check Range
-  if %var% geq 6000 if %var% lss 8000 if %var% neq 7070 set valid_port=2
-  if %valid_port% neq 2 (
-    echo %esc%[41m Warning Bad Port Number %esc%[0m
-    echo Change Port Number from 6000 to 7999
-    echo Current Value: %1
-    echo 101 > "%stage_status%"
-    exit /b
-  )
-exit /b
-:end
-
-: _____________________________________________________________________________
-: Subroutine: get Default Proxy Setting
-:      In/Out - |In -
-:getDefaultProxy
-  : get Default Proxy Setting
-  set basic_ver=null
-  set basic_port=null
-  set basic_proxy=null
-  set basic_config=ap\config\basic_config.yml
-  if not exist %basic_config% set basic_config=ap\config\basic_config.yml
-  for /F "tokens=2,3,4 delims=: " %%i in (%basic_config%) do (
-    if %%i==version set basic_ver=%%j
-    if %%i==port-no set basic_port=%%j
-    if %%i==proxy   set basic_proxy=%%j:%%k
-    :: It gets more complicated dealing with nesting arrays, so leave the for loop at the next level or after reading the variable.
-    if %%i==proxy goto :break_for_ini
-  )
-  :break_for_ini
-
-  echo Basic Config
-  echo   Ver  : %basic_ver%
-  echo   Port : %basic_port%
-  echo   Proxy: %basic_proxy%
-
-  if not %basic_proxy%==null if not %basic_proxy%==: if %prxy%==null (
-    echo Use Default Proxy of %basic_proxy%
-    set prxy=%basic_proxy%
-    set prxs=%basic_proxy%
-  )
-
-  echo Target Proxy
-  echo   Proxy http : %prxy%
-  echo   Proxy https: %prxs%
-  echo:
-exit /b
-:end
-
-: _____________________________________________________________________________
-: Subroutine: Check Proxy Setting
-:      In/Out valid_proxy|In %1: Proxy Info  %2: Type http(s)
-:checkProxy
-  set var=%1
-  set valid_proxy=0
-  if %2 == http (
-    set target_type=http
-    set target_proxy=HTTP_PROXY
-  ) else (
-    set target_type=https
-    set target_proxy=HTTPS_PROXY
-  )
-  rem echo var
-  : Check Format
-  :: no or null: Do nothing
-  if %var% == no   set /a valid_proxy=0x01
-  if %var% == null set /a valid_proxy=0x01
-  if %valid_proxy% == 1 exit /b
-  :: check format ip
-  call :removeChar %chr_number%
-  if %var% == ...: set /a valid_proxy=0x04
-  :: check format domain name
-  call :convertCaseLower
-  call :removeChar %chr_alphab%
-  call :removeChar . -
-  if %var% == : set /a valid_proxy=0x08
-  :: judge
-  if %valid_proxy% == 0 (
-    echo %esc%[41m Warning Proxy Address/Domain Name %esc%[0m
-    echo Modify %target_type% Proxy Address/Domain Name
-    echo Current Value: %1  valid_proxy=%valid_proxy%
-    echo 102 > "%stage_status%"
-    exit /b
-  )
-
-  : Check Proxy Existence
-  for /f "tokens=1 delims=:" %%a in ("%1") do set ip=%%a
-  Ping %ip% -n 1 -w 1000 > nul
-  if errorlevel 1  (
-    echo %esc%[41m Warning: %target_proxy% is not active %esc%[0m
-    echo Current Value: %1  valid_proxy=%valid_proxy%
-    timeout %wait_netcheck%
-  ) else (
-    rem Proxy Passed
-    set %target_proxy%=%1
-    set /a valid_proxy=0x02
-  )
-exit /b
-:end
-
-: _____________________________________________________________________________
-: Subroutine: Save Settings
-:      In/Out - |In -
-:saveStartUpSetting
-setlocal
-  set var=%network_nck%
-  call :convertCaseLower
-
-   : Make yaml file
-  set filename=startup.yaml
-  echo !!omap> %filename%
-  echo # Analysis Platform StartUp Batch File Setting>> %filename%
-  echo - version_yaml: 1.0 >> %filename%
-  echo - setting_startup: !!omap>> %filename%
-  echo   - port: %port% >> %filename%
-  echo   - language: %lang% >> %filename%
-  echo   - subtitle: %subt% >> %filename%
-  echo   - proxy_http: %prxy% >> %filename%
-  echo   - proxy_https: %prxs% >> %filename%
-  echo   - network_nck: %var% >> %filename%
-  echo   - env_ap: %prod%>> %filename%
-  echo   - flask_debug: %flask_debug% >> %filename%
-  echo   - update_R: %update_R% >> %filename%
-  echo   - enable_file_log: %enable_file_log% >> %filename%
-  echo   - enable_ga_tracking: %enable_ga_tracking% >> %filename%
-
-endlocal
-exit /b
-:end
-
-: _____________________________________________________________________________
-: Subroutine: Stop Loading App
-:      In/Out - |In -
-:stopLoadingApp
-  powershell -ExecutionPolicy Bypass -Command Get-Process -ErrorAction SilentlyContinue ^| Where-Object { $_.Path -eq \"$env:start_file\" } ^| ForEach-Object { Stop-Process -Id $_.Id -Force }
-  exit /b
-:end
-
-: _____________________________________________________________________________
-: Calculate elapsed time and log into file
-:      In/Out |In %1: startTime, %2 logFileName, %3 logMsg
-:logTimeDiff
-setlocal EnableDelayedExpansion
-  set startTime=%1
-  set logFileName=%2
-  set logMsg=%3
-  set "endTime=%time: =0%"
-  rem Get elapsed time:
-  set "end=!endTime:%time:~8,1%=%%100)*100+1!" & set "start=!startTime:%time:~8,1%=%%100)*100+1!"
-  set /A "elap=((((10!end:%time:~2,1%=%%100)*60+1!%%100)-((((10!start:%time:~2,1%=%%100)*60+1!%%100), elap-=(elap>>31)*24*60*60*100"
-
-  rem Convert elapsed time to HH:MM:SS:CC format:
-  set /A "cc=elap%%100+100,elap/=100,ss=elap%%60+100,elap/=60,mm=elap%%60+100,hh=elap/60+100"
-
-  For /f "tokens=1-3 delims=/ " %%a in ("%startupDate%") do (set startupdatelabel=%%a%%b%%c)
-  rem Get the current time with hours, minutes, seconds
-  for /f "tokens=1-3 delims=:. " %%a in ("%startupTime%") do (
-    set hour=%%a
-    set min=%%b
-    set sec=%%c
-  )
-  set startuptimelabel=%hour%%min%%sec%
-  rem Write startup time into log file
-  echo %logMsg%:  %hh:~1%%time:~2,1%%mm:~1%%time:~2,1%%ss:~1%%time:~8,1%%cc:~1% >> "log/%logFileName%_%startupdatelabel%_%startuptimelabel%.log"
-endlocal
-exit /b
-:end
-
-: _____________________________________________________________________________
-: Subroutine: Save start time of
-:      In/Out |In %1: Stage code
-:checkDiskSpace
-@echo off
-setlocal EnableDelayedExpansion
-    :: Get the drive letter of the current directory
-    set "CurrentDrive=%CD:~0,1%"
-    :: Get the free and total disk space for the current drive
-    echo === Checking free space of the current drive ===
-    for /f %%F in ('powershell -command "(Get-PSDrive %CurrentDrive%).Free"') do set "FreeSpace=%Blank%%%F"
-    for /f %%S in ('powershell -command "(Get-PSDrive %CurrentDrive%).Used + (Get-PSDrive %CurrentDrive%).Free"') do set "TotalSpace=%Blank%%%S"
-    for /f %%F in ('powershell -Command "[math]::Floor((%FreeSpace% / 1GB))"') do set FreeSpaceGB=%%F
-    for /f %%T in ('powershell -Command "[math]::Floor((%TotalSpace% / 1GB))"') do set TotalSpaceGB=%%T
-    @rem Check if we have managed to obtain disk space
-    set /A testFreeSpace=!FreeSpaceGB! 2>nul
-    set /A testTotalSpace=!TotalSpaceGB! 2>nul
-    set disk_space_obtained=True
-    if "!testFreeSpace!"=="" set disk_space_obtained=False
-    if "!testTotalSpace!"=="" set disk_space_obtained=False
-    set sufficient_space=True
-    if %disk_space_obtained%==False (
-        @rem If we could not get disk space somehow, still allow the user to run the program
-        echo Could not obtain the amount of remaining and total disk space. Skipping disk check...
-    ) else (
-        @rem If we managed to obtain disk space, continue with the check
-        echo Managed to obtain disk space
-        for /f %%P in ('powershell -Command "[math]::Floor(%FreeSpaceGB% * 100 / %TotalSpaceGB%)"') do set PercentFree=%%P
-        for /f %%R in ('powershell -Command "[math]::Floor(%TotalSpaceGB% * %disk_space_pct_required% / 100 + 1)"') do set RequiredFreeSpaceGB=%%R
-        echo Required Free Space: !RequiredFreeSpaceGB!
-        echo Free Disk Space Percentage: !PercentFree!%%
-        if !FreeSpaceGB! lss !RequiredFreeSpaceGB! set sufficient_space=False
-    )
-endlocal & set valid_free_space_check=%sufficient_space%
-exit /b
-:end
-
-: _____________________________________________________________________________
-: Subroutine: Save start time of
-:      In/Out |In %1: Stage code
-:saveStartTimeOfStage
-setlocal
-  set stage_name=%1
-  for /f "usebackq tokens=2" %%a in (`tasklist /FO list /FI "WINDOWTITLE eq %app_title%*" ^| find /i "PID:"`) do (
-      set self_pid=%%a
-  )
-  for /f "delims=" %%a in ('powershell get-date -format "{yyyy/MM/dd HH:mm:ss.fff}"') do @set "start_time=%%a"
-  powershell -ExecutionPolicy Bypass -Command Add-Content -Path \"%stage_start_time%\" -Value \"$env:self_pid-$env:stage_name-$env:start_time\"
-endlocal
-exit /b
-:end
-=======
-@echo off
-: _____________________________________________________________________________
-:
-:  Analysis Platform StartUp
-: _____________________________________________________________________________
-:  Important notice:
-:    Running the batch file is regarded as you agreed to the Terms of Use.
-:  Terms of Use:
-:    https://github.com/apdn7/AnalysisPlatform/about/terms_of_use_en.md
-: _____________________________________________________________________________
-
-echo Start Main AP Sequence...
-echo:
-set startupDate=%date: =0%
-set startupTime=%time: =0%
-set startupTimeLogFile=startup_time_ap
-: Wait Setting for Network Check in [sec]
-set wait_netcheck_inst=10
-set wait_netcheck_appl=1
-set wait_netcheck=%wait_netcheck_appl%
-
-call :defSetting
-set app_title=Analysis Platform    Port: %port%  Lang: %lang%  %subtitle%  Path: %CD%
-title %app_title%
-rem prompt AP:%port%$g
-
-
-: Check Product Type
-if exist "%file_prod%" (
-  set prod=%product_dn%
-  echo Detected Product Type: dn7
-) else (
-  set prod=%product_oss%
-  echo Detected Product Type: oss
-)
-echo:
-
-set startAppTime=%time: =0%
-: Run start program
-: Close old start_ap.exe before run
-call :stopLoadingApp
-start "" "%start_file%" %port%
-echo.
-echo.> "%stage_status%"
-IF EXIST "%stage_start_time%" (
-    DEL "%stage_start_time%"
-)
-call :saveStartTimeOfStage MAIN
-
-
-: Direct Startup Mode
-if %startup_mode% == 8 (
-  echo Direct Startup Mode === Force to bypass Installation ===
-  set network_nck=True
-  call :saveStartUpSetting
-  call :logTimeDiff %startAppTime% %startupTimeLogFile% "Call start_ap.exe"
-  goto :START_APP
-) else (
-  echo Normal Startup Mode === Check Network and Proxy ===
-  call :logTimeDiff %startAppTime% %startupTimeLogFile% "Call start_ap.exe"
-  set checkNetworkStartTime=%time: =0%
-)
-
-: _____________________________________________________________________________
-call :checkDiskSpace
-echo:
-if %valid_free_space_check%==False (
-    echo Free disk space is insufficient.
-    echo Please ensure that there is at least %disk_space_pct_required%%% + 1GB of disk space available
-    echo Terminating startup process...
-    echo 100> %stage_status%
-    timeout 5
-    exit /b
-)
-
-: Check Network & Proxy
-call :checkPort %port%
-if %valid_port% == 0 (
-  echo 101 > "%stage_status%"
-  goto :FINISH
-)
-
-call :getDefaultProxy
-
-call :checkProxy %prxy% http
-if %valid_proxy% == 0 (
-  echo 102 > "%stage_status%"
-  goto :FINISH
-) else if %valid_proxy% == 2 (
-  echo HTTP_PROXY   : %HTTP_PROXY%
-)
-set /a proxy=%valid_proxy%
-
-call :checkProxy %prxs% https
-if %valid_proxy% == 0 (
-  echo 102 > "%stage_status%"
-  goto :FINISH
-) else if %valid_proxy% == 2 (
-  echo HTTPS_PROXY  : %HTTPS_PROXY%
-)
-echo:
-
-:: Check Status by bit-OR of http | https
-set /a "proxy = %proxy% | %valid_proxy%"
-if %valid_proxy% == 1 (
-  set proxy=No Proxy
-) else if %valid_proxy% == 2 (
-  set proxy=Use Proxy
-) else (
-  set proxy=Not Active
-)
-echo Proxy: %proxy%
-echo:
-
-: Check Network Connection at No Proxy
-rem if %valid_proxy% == 1 Ping www.python.org -n 1 -w 1000 > nul
-powershell -ExecutionPolicy Bypass -Command ^
-    try { ^
-        $response = Invoke-WebRequest -Uri https://bootstrap.pypa.io/get-pip.py -Method Head; ^
-        Write-Host 'Network is available.'; ^
-        Write-Host 'StatusCode:' $response.StatusCode ^
-    } catch { exit 1 }
-if errorlevel 1 (
-  set network_nck=True
-  set /a error=%error%+%ErrorLevel%
-  echo %esc%[41m Warning: Check Network Connection %esc%[0m
-  timeout %wait_netcheck%
-) else (
-  set network_nck=False
-)
-call :logTimeDiff %checkNetworkStartTime% %startupTimeLogFile% "Check Network"
-set checkFolderStartTime=%time: =0%
-
-: _____________________________________________________________________________
-: Check changed (folder + version updated)
-:CHECK_STATUS
-if not exist "%file_status%" echo: > "%file_status%"
-call :getAppStatus "%file_temp%"
-fc "%file_temp%" "%file_status%" > nul
-if errorlevel 1 (
-  set status=%status_install%
-  set wait_netcheck=%wait_netcheck_inst%
-  if %network_nck% == False (
-    del "%path_getpip%"
-  )
-  mode con: cols=120 lines=60
-  powershell -ExecutionPolicy Bypass -Command "&{$h=Get-Host;$w=$h.UI.RawUI;$s=$w.BufferSize;$s.height=5000;$w.BufferSize=$s;}"
-  echo Start Installation [Need Network or Proxy Connection]
-) else (
-  set status=%status_run_app%
-  set wait_netcheck=%wait_netcheck_appl%
-  echo Start Analysis Platform
-)
-echo:
-
-call :saveStartUpSetting
-title %app_title%
-
-call :logTimeDiff %checkFolderStartTime% %startupTimeLogFile% "Check folder changes"
-set checkInstallationStartTime=%time: =0%
-: _____________________________________________________________________________
-: Check Installation Status
-if %status% == %status_run_app% ^
-if exist "%path_python%" if exist "%path_getpip%" if exist "%path_oracle%" (
-  echo Installation seems to be completed.
-  echo If you have some trouble launching AP, delete auto downloaded folders and try again.
-  echo:
-  goto :REMOVE_ZIPPED_FILES
-  echo:
-  goto :START_APP
-)
-call :logTimeDiff %checkInstallationStartTime% %startupTimeLogFile% "Check installation status"
-
-: _____________________________________________________________________________
-: Download Components & Libraries
-echo Download Components...
-echo %esc%[44m First boot may take 5-30 minutes depending on network ^& CPU speed. %esc%[0m
-timeout 5
-echo:
-:CHECK_EXIST
-if not exist "%path_R%" if %prod% == %product_dn% (
-  echo %esc%[41m Make sure you have R-Portable folder before running this application. %esc%[0m
-  echo Or prepare R-Portable folder and reboot AP before using R function
-  echo 999 > "%stage_status%"
-  set /a error=%error%+1
-  goto :FINISH
-)
-
-if exist "%path_python%" (echo Detect python) else call :downloadPythonEmbedded
-if %errorlevel% neq 0 goto :FINISH
-if exist "%path_getpip%" (echo Detect getpip) else call :downloadPip
-if %errorlevel% neq 0 goto :FINISH
-if exist "%path_oracle%" (echo Detect oracle) else call :downloadOracleInstance
-if %errorlevel% neq 0 goto :FINISH
-
-: install packages
-:: Get pip
-"%path_python%\python.exe" "%path_getpip%" --no-cache-dir --no-warn-script-location "pip < 22.3"
-
-: -----------------------------------------------------------------------------
-:ACTIVE_PYTHON_ENVIRONMENT
-set setupEnvStartTime=%time: =0%
-:: Active virtual environment
-IF NOT EXIST "%env_path%" (
-  ECHO Installing Virtualenv
-  "%path_python%\python" -m pip install --no-cache-dir --no-warn-script-location virtualenv
-)
-ECHO Initializing Virtual Environment
-"%path_python%\python" -m virtualenv "%env_path%"
-ECHO Activate virtual environment
-
-:: copy complied sqlite3.dll to env Scripts folder
-powershell -ExecutionPolicy Bypass -Command if (Test-Path -Path \"$env:sqlite_dll\") { Copy-Item \"$env:sqlite_dll\" -Destination \"$env:env_path\Scripts\" }
-
-:: copy complied sqlite3.dll to python embedded Scripts folder
-powershell -ExecutionPolicy Bypass -Command if (Test-Path -Path \"$env:sqlite_dll\") { Copy-Item \"$env:sqlite_dll\" -Destination \"$env:path_python\" }
-
-call :saveStartTimeOfStage PIP_INSTALL
-CALL "%env_path%\Scripts\activate" & GOTO INSTALL_PYTHON_AND_R_PACKAGES
-: -----------------------------------------------------------------------------
-
-:INSTALL_PYTHON_AND_R_PACKAGES
-:: Set default python & components path to PATH environment
-set is_venv_activated=1
-set PATH=%lib_path%
-echo PATH=%PATH%
-echo:
-echo:
-
-:: Upgrade pip
-: %path_python%\python.exe -m pip install --upgrade pip
-if %prod% == %product_dn% (
-  pip install --no-cache-dir --no-warn-script-location -r "%file_prod%"
-) else (
-  pip install --no-cache-dir --no-warn-script-location -r "%file_oss_prod%"
-)
-if exist "%path_R%" if %prod% == %product_dn% "%path_R%\bin\R" CMD BATCH "r_install_packages.r"
-
-if exist "%ca_cert%" call :removeCACert
-
-echo:
-echo Download components, libraries and installation is completed.
-echo:
-call :logTimeDiff %setupEnvStartTime% %startupTimeLogFile% "Installing packages"
-set step6StartTime=%time: =0%
-
-: -----------------------------------------------------------------------------
-: Remove Oracle and python_embedded after install application
-:REMOVE_ZIPPED_FILES
-IF exist "%path_oracle_zip%" del "%path_oracle_zip%"
-IF exist "%path_python_zip%" del "%path_python_zip%"
-echo:
-echo Removed Oracle and Python embedded zipped files.
-echo:
-
-: _____________________________________________________________________________
-: Run App: Analysis Platform
-:START_APP
-: log application status : Installation Completed
-set startPythonAppTime=%time: =0%
-IF exist "%file_temp%" del "%file_temp%"
-call :getAppStatus "%file_status%"
-
-if %only_install% == 1 (
-  echo Skip AP startup and end sequences. "only_install" option is enabled.
-  :: Keep CMD stay when install check (control by %error%)
-  set /a error=%error%+1
-  goto :FINISH
-)
-if [%1]==[SKIP_RUN_MAIN] goto :FINISH
-
-IF %is_venv_activated% == 0 (
-  GOTO :ACTIVE_PYTHON_ENVIRONMENT
-  ECHO Activate virtual environment
-  CALL "%env_path%\Scripts\activate" & GOTO :SET_PATH
-)
-call :logTimeDiff %startPythonAppTime% %startupTimeLogFile% "Start AP"
-: -----------------------------------------------------------------------------
-:SET_PATH
-:: Set default python & components path to PATH environment
-set is_venv_activated=1
-set PATH=%lib_path%
-echo PATH=%PATH%
-echo:
-echo:
-
-:: If the app is already installed, it can be launched without network
-if %network_nck% == True (
-    set /a error=%error%-1
-)
-
-if %errorlevel% neq 0 (
-  : stop program if error
-  goto :FINISH
-) else (
-  :: stop start_ap.exe before run APDN7
-  call :stopLoadingApp
-)
-
-: ensure to assign the app title
-title %app_title%
-call :logTimeDiff %step6StartTime% %startupTimeLogFile% "Set Path"
-
-REM run application
-call :logTimeDiff %startupTime% %startupTimeLogFile% "Total"
-ECHO Starting Up Analysis Platform ...
-python.exe main.py
-set /a error=%error%+%ErrorLevel%
-echo:
-echo:
-
-: Close CMD.exe if no error
-:FINISH
-call :stopLoadingApp
-if %error% equ 0 if not %only_install% == 1 (
-  @REM In case of NO ERROR, terminal window will be closed automatically in 5 seconds.
-  timeout 5
-  @REM :: find current running cmd and stop it through title
-  title STOPPING...
-  powershell -ExecutionPolicy Bypass -Command Get-Process ^| Where-Object { $_.Path -like \"*cmd.exe\" -and $_.MainWindowTitle -like \"STOPPING...*\" } ^| ForEach-Object { Stop-Process -Id $_.Id -Force }
-) else (
-  @REM In case error occur, terminal window is not closed and show error to user know that.
-  exit /b 0
-)
-
-
-: _____________________________________________________________________________
-: Sub Program
-: _____________________________________________________________________________
-
-: _____________________________________________________________________________
-: Subroutine: Download CA Certificate
-:      In/Out - |In -
-:downloadCACert
-  powershell -ExecutionPolicy Bypass -Command wget %ca_cert_url% -O \"%ca_cert%\"
-  echo "%ca_cert%" file is downloaded.
-  exit /b
-:end
-
-: _____________________________________________________________________________
-: Subroutine: Remove CA Certificate
-:      In/Out - |In -
-:removeCACert
-  del "%ca_cert%"
-  echo "%ca_cert%" file is removed.
-  exit /b
-:end
-
-: _____________________________________________________________________________
-: Subroutine: Download Python Embedded
-:      In/Out - |In -
-:downloadPythonEmbedded
-  echo Download python
-  for /f "delims=" %%a in ('powershell get-date -format "{yyyy/MM/dd HH:mm:ss.fff}"') do @set "python_embedded_start_time=%%a"
-  powershell -ExecutionPolicy Bypass -Command ""Add-Content -Path \"%stage_start_time%\" -Value \"$pid-PYTHON_EMBEDDED-$env:python_embedded_start_time\"; wget %python39_url% -O \"%path_python_zip%\";"
-  if %errorlevel% == 35 (
-    REM In case CA cert in local machine is expired or disabled --- download CA cert to authenticate
-    if exist "%ca_cert%" (echo Detect ca_cert) else call :downloadCACert
-    powershell -ExecutionPolicy Bypass -Command wget -Certificate \"%ca_cert%\" -Uri %python39_url% -O \"%path_python_zip%\"
-  )
-  if %errorlevel% neq 0 (
-    echo %esc%[41m Error on Wget Check network connection or use latest Win10 ^>1803 %esc%[0m
-    echo 200 > "%stage_status%"
-    set /a error=%error%+1
-    exit /b %error%
-  )
-
-  echo Unzip python_embedded
-  powershell -ExecutionPolicy Bypass -Command Expand-Archive -Path \"%path_python_zip%\" -DestinationPath \"%path_python%\"
-  rename "%path_python%\python39._pth" python39._pth.renamed
-  exit /b
-:end
-
-: _____________________________________________________________________________
-: Subroutine: Download Python Pip Component
-:      In/Out - |In -
-:downloadPip
-  for /f "delims=" %%a in ('powershell get-date -format "{yyyy/MM/dd HH:mm:ss.fff}"') do @set "pip_download_start_time=%%a"
-  echo Download pip
-  powershell -ExecutionPolicy Bypass -Command "Add-Content -Path \"%stage_start_time%\" -Value \"$pid-PIP_DOWNLOAD-$env:pip_download_start_time\"; wget %get_pip_url% -O \"%path_getpip%\";"
-  if %errorlevel% == 35 (
-    REM In case CA cert in local machine is expired or disabled --- download CA cert to authenticate
-    if exist "%ca_cert%" (echo Detect ca_cert) else call :downloadCACert
-    powershell -ExecutionPolicy Bypass -Command wget -Certificate \"%ca_cert%\" -Uri %get_pip_url% -O \"%path_getpip%\"
-  )
-  if %errorlevel% neq 0 (
-    echo %esc%[41m Error on Curl  Check network connection or use latest Win10 ^>1803 %esc%[0m
-    echo 201 > "%stage_status%"
-    set /a error=%error%+1
-    exit /b %error%
-  )
-
-  exit /b
-:end
-
-: _____________________________________________________________________________
-: Subroutine: Download Oracle Instance
-:      In/Out - |In -
-:downloadOracleInstance
-  echo Download oracle instance
-  for /f "delims=" %%a in ('powershell get-date -format "{yyyy/MM/dd HH:mm:ss.fff}"') do @set "oracle_instance_start_time=%%a"
-  powershell -ExecutionPolicy Bypass -Command "Add-Content -Path \"%stage_start_time%\" -Value \"$pid-ORACLE_INSTANCE-$env:oracle_instance_start_time\"; wget %oracle_instance_url% -O \"%path_oracle_zip%\";"
-  if %errorlevel% == 35 (
-    REM In case CA cert in local machine is expired or disabled --- download CA cert to authenticate
-    if exist "%ca_cert%" (echo Detect ca_cert) else call :downloadCACert
-    powershell -ExecutionPolicy Bypass -Command "Add-Content -Path \"%stage_start_time%\" -Value \"$pid-ORACLE_INSTANCE-$env:oracle_instance_start_time\"; wget -Certificate \"%ca_cert%\" -Uri %oracle_instance_url% -O \"%path_oracle_zip%\";"
-  )
-  if %errorlevel% neq 0 (
-    echo %esc%[41m Error on Wget Check network connection or use latest Win10 ^>1803 %esc%[0m
-    echo 210 > "%stage_status%"
-    set /a error=%error%+1
-    exit /b %error%
-  )
-
-  echo Unzip oracle instance
-  powershell -ExecutionPolicy Bypass -Command Expand-Archive -Path \"%path_oracle_zip%\" -DestinationPath \"%path_oracle%\"
-  exit /b
-:end
-
-: _____________________________________________________________________________
-: Subroutine: function removeChar
-:      In/Out var|In  %*: Array of Replacement Char
-:removeChar
-  for %%i in (%*) do call set var=%%var:%%i=%%
-  exit /b
-:end
-
-: _____________________________________________________________________________
-: Subroutine: function convertCaseLower
-:      In/Out var
-:convertCaseLower
-  for %%i in (%chr_alphab%) do call set var=%%var:%%i=%%i%%
-  exit /b
-:end
-
-: _____________________________________________________________________________
-: Subroutine: function getAppStatus
-:      In/Out - |In %1: Target File
-:getAppStatus
-  set filename=%1
-  : Path Info
-  cd> "%filename%"
-  : AP Version Info (Version File Timestamp)
-  for %%a in ("%file_ver%") do echo %%~ta>> "%filename%"
-  exit /b
-:end
-
-: _____________________________________________________________________________
-: Subroutine: Definition, Setting and Cleaning
-:      In/Out - |In -
-:defSetting
-  : Setting
-  set file_status=%cd%\__STATUS__
-  set file_temp=%cd%\__TEMP__
-  set file_ver=%cd%\VERSION
-  :: Product Judge File dn or oss
-  set file_prod=%cd%\requirements\prod.txt
-  set file_oss_prod=%cd%\requirements\oss_prod.txt
-  set path_R=%cd%\..\R-Portable
-  set ca_cert=%cd%\..\cacert.pem
-  set path_python=%cd%\..\python_embedded_39
-  :: Override PYTHONPATH with empty for cmd session only
-  set PYTHONPATH=
-  set env_path=%cd%\..\env
-  set sqlite_dll=%cd%\init\sqlite3.dll
-  set path_getpip=%cd%\..\get-pip.py
-  set path_oracle=%cd%\..\Oracle-Portable
-  set path_python_zip=%cd%\..\python_embedded_39.zip
-  set path_oracle_zip=%cd%\..\Oracle-Portable.zip
-  set lib_path=%path_oracle%\instantclient_21_3;%env_path%\Scripts;%env_path%\Lib;%SystemRoot%\System32;%SystemRoot%\System32\WindowsPowerShell\v1.0\;
-  :: Startup Error log file
-  set stage_status=%cd%\stage_status.log
-  set stage_start_time=%cd%\stage_start_time.log
-  set is_venv_activated=0
-  set start_file=%cd%\start_ap.exe
-  :: Disk space required to run AP
-  set disk_space_pct_required=10
-
-  : links
-  set ca_cert_url="https://curl.se/ca/cacert-2023-08-22.pem"
-  set python39_url="https://www.python.org/ftp/python/3.9.0/python-3.9.0-embed-amd64.zip"
-  set get_pip_url="https://bootstrap.pypa.io/get-pip.py"
-  set oracle_instance_url="https://download.oracle.com/otn_software/nt/instantclient/213000/instantclient-basic-windows.x64-21.3.0.0.0.zip"
-
-  : Definition
-  set error=0
-  set status_install=0
-  set status_run_app=1
-  set product_dn=prod
-  set product_oss=oss
-  set chr_number=0 1 2 3 4 5 6 7 8 9
-  set chr_alphab=a b c d e f g h i j k l m n o p q r s t u v w x y z
-  :: Get Escape $e 0x1b 27
-  for /f %%i in ('cmd /k prompt $e^<nul') do set esc=%%i
-
-  : Settings from start batch
-  :: Remove all '"'
-  set port=%port:"=%
-  set lang=%lang:"=%
-  set prxy=%prxy:"=%
-  set prxs=%prxs:"=%
-  set subt=%subt:"=%
-  :: Remove all ' '
-  set port=%port: =%
-  set lang=%lang: =%
-  set prxy=%prxy: =%
-  set prxs=%prxs: =%
-  set subt=%subt: =_%
-
-  if %subt% == null (set subtitle=-) else (set subtitle=[%subt%])
-
-exit /b
-:end
-
-: _____________________________________________________________________________
-: Subroutine: Check Port Setting
-:      In/Out valid_port|In %1: port
-:checkPort
-  set var=%1
-  set valid_port=0
-  : check Integer
-  call set /a var=%var%
-  if errorlevel 1 (
-    echo %esc%[41m Warning: Bad Port Number %esc%[0m
-    echo Only integers are allowed for port number
-    echo Current Value: %1
-    echo 101 > "%stage_status%"
-    exit /b
-  ) else (
-    set valid_port = 1
-  )
-
-  : check Range
-  if %var% geq 6000 if %var% lss 8000 if %var% neq 7070 set valid_port=2
-  if %valid_port% neq 2 (
-    echo %esc%[41m Warning Bad Port Number %esc%[0m
-    echo Change Port Number from 6000 to 7999
-    echo Current Value: %1
-    echo 101 > "%stage_status%"
-    exit /b
-  )
-exit /b
-:end
-
-: _____________________________________________________________________________
-: Subroutine: get Default Proxy Setting
-:      In/Out - |In -
-:getDefaultProxy
-  : get Default Proxy Setting
-  set basic_ver=null
-  set basic_port=null
-  set basic_proxy=null
-  set basic_config=ap\config\basic_config.yml
-  if not exist %basic_config% set basic_config=ap\config\basic_config.yml
-  for /F "tokens=2,3,4 delims=: " %%i in (%basic_config%) do (
-    if %%i==version set basic_ver=%%j
-    if %%i==port-no set basic_port=%%j
-    if %%i==proxy   set basic_proxy=%%j:%%k
-    :: It gets more complicated dealing with nesting arrays, so leave the for loop at the next level or after reading the variable.
-    if %%i==proxy goto :break_for_ini
-  )
-  :break_for_ini
-
-  echo Basic Config
-  echo   Ver  : %basic_ver%
-  echo   Port : %basic_port%
-  echo   Proxy: %basic_proxy%
-
-  if not %basic_proxy%==null if not %basic_proxy%==: if %prxy%==null (
-    echo Use Default Proxy of %basic_proxy%
-    set prxy=%basic_proxy%
-    set prxs=%basic_proxy%
-  )
-
-  echo Target Proxy
-  echo   Proxy http : %prxy%
-  echo   Proxy https: %prxs%
-  echo:
-exit /b
-:end
-
-: _____________________________________________________________________________
-: Subroutine: Check Proxy Setting
-:      In/Out valid_proxy|In %1: Proxy Info  %2: Type http(s)
-:checkProxy
-  set var=%1
-  set valid_proxy=0
-  if %2 == http (
-    set target_type=http
-    set target_proxy=HTTP_PROXY
-  ) else (
-    set target_type=https
-    set target_proxy=HTTPS_PROXY
-  )
-  rem echo var
-  : Check Format
-  :: no or null: Do nothing
-  if %var% == no   set /a valid_proxy=0x01
-  if %var% == null set /a valid_proxy=0x01
-  if %valid_proxy% == 1 exit /b
-  :: check format ip
-  call :removeChar %chr_number%
-  if %var% == ...: set /a valid_proxy=0x04
-  :: check format domain name
-  call :convertCaseLower
-  call :removeChar %chr_alphab%
-  call :removeChar . -
-  if %var% == : set /a valid_proxy=0x08
-  :: judge
-  if %valid_proxy% == 0 (
-    echo %esc%[41m Warning Proxy Address/Domain Name %esc%[0m
-    echo Modify %target_type% Proxy Address/Domain Name
-    echo Current Value: %1  valid_proxy=%valid_proxy%
-    echo 102 > "%stage_status%"
-    exit /b
-  )
-
-  : Check Proxy Existence
-  for /f "tokens=1 delims=:" %%a in ("%1") do set ip=%%a
-  Ping %ip% -n 1 -w 1000 > nul
-  if errorlevel 1  (
-    echo %esc%[41m Warning: %target_proxy% is not active %esc%[0m
-    echo Current Value: %1  valid_proxy=%valid_proxy%
-    timeout %wait_netcheck%
-  ) else (
-    rem Proxy Passed
-    set %target_proxy%=%1
-    set /a valid_proxy=0x02
-  )
-exit /b
-:end
-
-: _____________________________________________________________________________
-: Subroutine: Save Settings
-:      In/Out - |In -
-:saveStartUpSetting
-setlocal
-  set var=%network_nck%
-  call :convertCaseLower
-
-   : Make yaml file
-  set filename=startup.yaml
-  echo !!omap> %filename%
-  echo # Analysis Platform StartUp Batch File Setting>> %filename%
-  echo - version_yaml: 1.0 >> %filename%
-  echo - setting_startup: !!omap>> %filename%
-  echo   - port: %port% >> %filename%
-  echo   - language: %lang% >> %filename%
-  echo   - subtitle: %subt% >> %filename%
-  echo   - proxy_http: %prxy% >> %filename%
-  echo   - proxy_https: %prxs% >> %filename%
-  echo   - network_nck: %var% >> %filename%
-  echo   - env_ap: %prod%>> %filename%
-  echo   - flask_debug: %flask_debug% >> %filename%
-  echo   - update_R: %update_R% >> %filename%
-  echo   - enable_file_log: %enable_file_log% >> %filename%
-  echo   - enable_ga_tracking: %enable_ga_tracking% >> %filename%
-
-endlocal
-exit /b
-:end
-
-: _____________________________________________________________________________
-: Subroutine: Stop Loading App
-:      In/Out - |In -
-:stopLoadingApp
-  powershell -ExecutionPolicy Bypass -Command Get-Process -ErrorAction SilentlyContinue ^| Where-Object { $_.Path -eq \"$env:start_file\" } ^| ForEach-Object { Stop-Process -Id $_.Id -Force }
-  exit /b
-:end
-
-: _____________________________________________________________________________
-: Calculate elapsed time and log into file
-:      In/Out |In %1: startTime, %2 logFileName, %3 logMsg
-:logTimeDiff
-setlocal EnableDelayedExpansion
-  set startTime=%1
-  set logFileName=%2
-  set logMsg=%3
-  set "endTime=%time: =0%"
-  rem Get elapsed time:
-  set "end=!endTime:%time:~8,1%=%%100)*100+1!" & set "start=!startTime:%time:~8,1%=%%100)*100+1!"
-  set /A "elap=((((10!end:%time:~2,1%=%%100)*60+1!%%100)-((((10!start:%time:~2,1%=%%100)*60+1!%%100), elap-=(elap>>31)*24*60*60*100"
-
-  rem Convert elapsed time to HH:MM:SS:CC format:
-  set /A "cc=elap%%100+100,elap/=100,ss=elap%%60+100,elap/=60,mm=elap%%60+100,hh=elap/60+100"
-
-  For /f "tokens=1-3 delims=/ " %%a in ("%startupDate%") do (set startupdatelabel=%%a%%b%%c)
-  rem Get the current time with hours, minutes, seconds
-  for /f "tokens=1-3 delims=:. " %%a in ("%startupTime%") do (
-    set hour=%%a
-    set min=%%b
-    set sec=%%c
-  )
-  set startuptimelabel=%hour%%min%%sec%
-  rem Write startup time into log file
-  echo %logMsg%:  %hh:~1%%time:~2,1%%mm:~1%%time:~2,1%%ss:~1%%time:~8,1%%cc:~1% >> "log/%logFileName%_%startupdatelabel%_%startuptimelabel%.log"
-endlocal
-exit /b
-:end
-
-: _____________________________________________________________________________
-: Subroutine: Save start time of
-:      In/Out |In %1: Stage code
-:checkDiskSpace
-@echo off
-setlocal EnableDelayedExpansion
-    :: Get the drive letter of the current directory
-    set "CurrentDrive=%CD:~0,1%"
-    :: Get the free and total disk space for the current drive
-    echo === Checking free space of the current drive ===
-    for /f %%F in ('powershell -command "(Get-PSDrive %CurrentDrive%).Free"') do set "FreeSpace=%Blank%%%F"
-    for /f %%S in ('powershell -command "(Get-PSDrive %CurrentDrive%).Used + (Get-PSDrive %CurrentDrive%).Free"') do set "TotalSpace=%Blank%%%S"
-    for /f %%F in ('powershell -Command "[math]::Floor((%FreeSpace% / 1GB))"') do set FreeSpaceGB=%%F
-    for /f %%T in ('powershell -Command "[math]::Floor((%TotalSpace% / 1GB))"') do set TotalSpaceGB=%%T
-    @rem Check if we have managed to obtain disk space
-    set /A testFreeSpace=!FreeSpaceGB! 2>nul
-    set /A testTotalSpace=!TotalSpaceGB! 2>nul
-    set disk_space_obtained=True
-    if "!testFreeSpace!"=="" set disk_space_obtained=False
-    if "!testTotalSpace!"=="" set disk_space_obtained=False
-    set sufficient_space=True
-    if %disk_space_obtained%==False (
-        @rem If we could not get disk space somehow, still allow the user to run the program
-        echo Could not obtain the amount of remaining and total disk space. Skipping disk check...
-    ) else (
-        @rem If we managed to obtain disk space, continue with the check
-        echo Managed to obtain disk space
-        for /f %%P in ('powershell -Command "[math]::Floor(%FreeSpaceGB% * 100 / %TotalSpaceGB%)"') do set PercentFree=%%P
-        for /f %%R in ('powershell -Command "[math]::Floor(%TotalSpaceGB% * %disk_space_pct_required% / 100 + 1)"') do set RequiredFreeSpaceGB=%%R
-        echo Required Free Space: !RequiredFreeSpaceGB!
-        echo Free Disk Space Percentage: !PercentFree!%%
-        if !FreeSpaceGB! lss !RequiredFreeSpaceGB! set sufficient_space=False
-    )
-endlocal & set valid_free_space_check=%sufficient_space%
-exit /b
-:end
-
-: _____________________________________________________________________________
-: Subroutine: Save start time of
-:      In/Out |In %1: Stage code
-:saveStartTimeOfStage
-setlocal
-  set stage_name=%1
-  for /f "usebackq tokens=2" %%a in (`tasklist /FO list /FI "WINDOWTITLE eq %app_title%*" ^| find /i "PID:"`) do (
-      set self_pid=%%a
-  )
-  for /f "delims=" %%a in ('powershell get-date -format "{yyyy/MM/dd HH:mm:ss.fff}"') do @set "start_time=%%a"
-  powershell -ExecutionPolicy Bypass -Command Add-Content -Path \"%stage_start_time%\" -Value \"$env:self_pid-$env:stage_name-$env:start_time\"
-endlocal
-exit /b
-:end
->>>>>>> ae04ac30
+@echo off
+: _____________________________________________________________________________
+:
+:  Analysis Platform StartUp
+: _____________________________________________________________________________
+:  Important notice:
+:    Running the batch file is regarded as you agreed to the Terms of Use.
+:  Terms of Use:
+:    https://github.com/apdn7/AnalysisPlatform/about/terms_of_use_en.md
+: _____________________________________________________________________________
+
+echo Start Main AP Sequence...
+echo:
+set startupDate=%date: =0%
+set startupTime=%time: =0%
+set startupTimeLogFile=startup_time_ap
+: Wait Setting for Network Check in [sec]
+set wait_netcheck_inst=10
+set wait_netcheck_appl=1
+set wait_netcheck=%wait_netcheck_appl%
+
+call :defSetting
+set app_title=Analysis Platform    Port: %port%  Lang: %lang%  %subtitle%  Path: %CD%
+title %app_title%
+rem prompt AP:%port%$g
+
+
+: Check Product Type
+if exist "%file_prod%" (
+  set prod=%product_dn%
+  echo Detected Product Type: dn7
+) else (
+  set prod=%product_oss%
+  echo Detected Product Type: oss
+)
+echo:
+
+set startAppTime=%time: =0%
+: Run start program
+: Close old start_ap.exe before run
+call :stopLoadingApp
+start "" "%start_file%" %port%
+echo.
+echo.> "%stage_status%"
+IF EXIST "%stage_start_time%" (
+    DEL "%stage_start_time%"
+)
+call :saveStartTimeOfStage MAIN
+
+
+: Direct Startup Mode
+if %startup_mode% == 8 (
+  echo Direct Startup Mode === Force to bypass Installation ===
+  set network_nck=True
+  call :saveStartUpSetting
+  call :logTimeDiff %startAppTime% %startupTimeLogFile% "Call start_ap.exe"
+  goto :START_APP
+) else (
+  echo Normal Startup Mode === Check Network and Proxy ===
+  call :logTimeDiff %startAppTime% %startupTimeLogFile% "Call start_ap.exe"
+  set checkNetworkStartTime=%time: =0%
+)
+
+: _____________________________________________________________________________
+call :checkDiskSpace
+echo:
+if %valid_free_space_check%==False (
+    echo Free disk space is insufficient.
+    echo Please ensure that there is at least %disk_space_pct_required%%% + 1GB of disk space available
+    echo Terminating startup process...
+    echo 100> %stage_status%
+    timeout 5
+    exit /b
+)
+
+: Check Network & Proxy
+call :checkPort %port%
+if %valid_port% == 0 (
+  echo 101 > "%stage_status%"
+  goto :FINISH
+)
+
+call :getDefaultProxy
+
+call :checkProxy %prxy% http
+if %valid_proxy% == 0 (
+  echo 102 > "%stage_status%"
+  goto :FINISH
+) else if %valid_proxy% == 2 (
+  echo HTTP_PROXY   : %HTTP_PROXY%
+)
+set /a proxy=%valid_proxy%
+
+call :checkProxy %prxs% https
+if %valid_proxy% == 0 (
+  echo 102 > "%stage_status%"
+  goto :FINISH
+) else if %valid_proxy% == 2 (
+  echo HTTPS_PROXY  : %HTTPS_PROXY%
+)
+echo:
+
+:: Check Status by bit-OR of http | https
+set /a "proxy = %proxy% | %valid_proxy%"
+if %valid_proxy% == 1 (
+  set proxy=No Proxy
+) else if %valid_proxy% == 2 (
+  set proxy=Use Proxy
+) else (
+  set proxy=Not Active
+)
+echo Proxy: %proxy%
+echo:
+
+: Check Network Connection at No Proxy
+rem if %valid_proxy% == 1 Ping www.python.org -n 1 -w 1000 > nul
+powershell -ExecutionPolicy Bypass -Command ^
+    try { ^
+        $response = Invoke-WebRequest -Uri https://bootstrap.pypa.io/get-pip.py -Method Head; ^
+        Write-Host 'Network is available.'; ^
+        Write-Host 'StatusCode:' $response.StatusCode ^
+    } catch { exit 1 }
+if errorlevel 1 (
+  set network_nck=True
+  set /a error=%error%+%ErrorLevel%
+  echo %esc%[41m Warning: Check Network Connection %esc%[0m
+  timeout %wait_netcheck%
+) else (
+  set network_nck=False
+)
+call :logTimeDiff %checkNetworkStartTime% %startupTimeLogFile% "Check Network"
+set checkFolderStartTime=%time: =0%
+
+: _____________________________________________________________________________
+: Check changed (folder + version updated)
+:CHECK_STATUS
+if not exist "%file_status%" echo: > "%file_status%"
+call :getAppStatus "%file_temp%"
+fc "%file_temp%" "%file_status%" > nul
+if errorlevel 1 (
+  set status=%status_install%
+  set wait_netcheck=%wait_netcheck_inst%
+  if %network_nck% == False (
+    del "%path_getpip%"
+  )
+  mode con: cols=120 lines=60
+  powershell -ExecutionPolicy Bypass -Command "&{$h=Get-Host;$w=$h.UI.RawUI;$s=$w.BufferSize;$s.height=5000;$w.BufferSize=$s;}"
+  echo Start Installation [Need Network or Proxy Connection]
+) else (
+  set status=%status_run_app%
+  set wait_netcheck=%wait_netcheck_appl%
+  echo Start Analysis Platform
+)
+echo:
+
+call :saveStartUpSetting
+title %app_title%
+
+call :logTimeDiff %checkFolderStartTime% %startupTimeLogFile% "Check folder changes"
+set checkInstallationStartTime=%time: =0%
+: _____________________________________________________________________________
+: Check Installation Status
+if %status% == %status_run_app% ^
+if exist "%path_python%" if exist "%path_getpip%" if exist "%path_oracle%" (
+  echo Installation seems to be completed.
+  echo If you have some trouble launching AP, delete auto downloaded folders and try again.
+  echo:
+  goto :REMOVE_ZIPPED_FILES
+  echo:
+  goto :START_APP
+)
+call :logTimeDiff %checkInstallationStartTime% %startupTimeLogFile% "Check installation status"
+
+: _____________________________________________________________________________
+: Download Components & Libraries
+echo Download Components...
+echo %esc%[44m First boot may take 5-30 minutes depending on network ^& CPU speed. %esc%[0m
+timeout 5
+echo:
+:CHECK_EXIST
+if not exist "%path_R%" if %prod% == %product_dn% (
+  echo %esc%[41m Make sure you have R-Portable folder before running this application. %esc%[0m
+  echo Or prepare R-Portable folder and reboot AP before using R function
+  echo 999 > "%stage_status%"
+  set /a error=%error%+1
+  goto :FINISH
+)
+
+if exist "%path_python%" (echo Detect python) else call :downloadPythonEmbedded
+if %errorlevel% neq 0 goto :FINISH
+if exist "%path_getpip%" (echo Detect getpip) else call :downloadPip
+if %errorlevel% neq 0 goto :FINISH
+if exist "%path_oracle%" (echo Detect oracle) else call :downloadOracleInstance
+if %errorlevel% neq 0 goto :FINISH
+
+: install packages
+:: Get pip
+"%path_python%\python.exe" "%path_getpip%" --no-cache-dir --no-warn-script-location "pip < 22.3"
+
+: -----------------------------------------------------------------------------
+:ACTIVE_PYTHON_ENVIRONMENT
+set setupEnvStartTime=%time: =0%
+:: Active virtual environment
+IF NOT EXIST "%env_path%" (
+  ECHO Installing Virtualenv
+  "%path_python%\python" -m pip install --no-cache-dir --no-warn-script-location virtualenv
+)
+ECHO Initializing Virtual Environment
+"%path_python%\python" -m virtualenv "%env_path%"
+ECHO Activate virtual environment
+
+:: copy complied sqlite3.dll to env Scripts folder
+powershell -ExecutionPolicy Bypass -Command if (Test-Path -Path \"$env:sqlite_dll\") { Copy-Item \"$env:sqlite_dll\" -Destination \"$env:env_path\Scripts\" }
+
+:: copy complied sqlite3.dll to python embedded Scripts folder
+powershell -ExecutionPolicy Bypass -Command if (Test-Path -Path \"$env:sqlite_dll\") { Copy-Item \"$env:sqlite_dll\" -Destination \"$env:path_python\" }
+
+call :saveStartTimeOfStage PIP_INSTALL
+CALL "%env_path%\Scripts\activate" & GOTO INSTALL_PYTHON_AND_R_PACKAGES
+: -----------------------------------------------------------------------------
+
+:INSTALL_PYTHON_AND_R_PACKAGES
+:: Set default python & components path to PATH environment
+set is_venv_activated=1
+set PATH=%lib_path%
+echo PATH=%PATH%
+echo:
+echo:
+
+:: Upgrade pip
+: %path_python%\python.exe -m pip install --upgrade pip
+if %prod% == %product_dn% (
+  pip install --no-cache-dir --no-warn-script-location -r "%file_prod%"
+) else (
+  pip install --no-cache-dir --no-warn-script-location -r "%file_oss_prod%"
+)
+if exist "%path_R%" if %prod% == %product_dn% "%path_R%\bin\R" CMD BATCH "r_install_packages.r"
+
+if exist "%ca_cert%" call :removeCACert
+
+echo:
+echo Download components, libraries and installation is completed.
+echo:
+call :logTimeDiff %setupEnvStartTime% %startupTimeLogFile% "Installing packages"
+set step6StartTime=%time: =0%
+
+: -----------------------------------------------------------------------------
+: Remove Oracle and python_embedded after install application
+:REMOVE_ZIPPED_FILES
+IF exist "%path_oracle_zip%" del "%path_oracle_zip%"
+IF exist "%path_python_zip%" del "%path_python_zip%"
+echo:
+echo Removed Oracle and Python embedded zipped files.
+echo:
+
+: _____________________________________________________________________________
+: Run App: Analysis Platform
+:START_APP
+: log application status : Installation Completed
+set startPythonAppTime=%time: =0%
+IF exist "%file_temp%" del "%file_temp%"
+call :getAppStatus "%file_status%"
+
+if %only_install% == 1 (
+  echo Skip AP startup and end sequences. "only_install" option is enabled.
+  :: Keep CMD stay when install check (control by %error%)
+  set /a error=%error%+1
+  goto :FINISH
+)
+if [%1]==[SKIP_RUN_MAIN] goto :FINISH
+
+IF %is_venv_activated% == 0 (
+  GOTO :ACTIVE_PYTHON_ENVIRONMENT
+  ECHO Activate virtual environment
+  CALL "%env_path%\Scripts\activate" & GOTO :SET_PATH
+)
+call :logTimeDiff %startPythonAppTime% %startupTimeLogFile% "Start AP"
+: -----------------------------------------------------------------------------
+:SET_PATH
+:: Set default python & components path to PATH environment
+set is_venv_activated=1
+set PATH=%lib_path%
+echo PATH=%PATH%
+echo:
+echo:
+
+:: If the app is already installed, it can be launched without network
+if %network_nck% == True (
+    set /a error=%error%-1
+)
+
+if %errorlevel% neq 0 (
+  : stop program if error
+  goto :FINISH
+) else (
+  :: stop start_ap.exe before run APDN7
+  call :stopLoadingApp
+)
+
+: ensure to assign the app title
+title %app_title%
+call :logTimeDiff %step6StartTime% %startupTimeLogFile% "Set Path"
+
+REM run application
+call :logTimeDiff %startupTime% %startupTimeLogFile% "Total"
+ECHO Starting Up Analysis Platform ...
+python.exe main.py
+set /a error=%error%+%ErrorLevel%
+echo:
+echo:
+
+: Close CMD.exe if no error
+:FINISH
+call :stopLoadingApp
+if %error% equ 0 if not %only_install% == 1 (
+  @REM In case of NO ERROR, terminal window will be closed automatically in 5 seconds.
+  timeout 5
+  @REM :: find current running cmd and stop it through title
+  title STOPPING...
+  powershell -ExecutionPolicy Bypass -Command Get-Process ^| Where-Object { $_.Path -like \"*cmd.exe\" -and $_.MainWindowTitle -like \"STOPPING...*\" } ^| ForEach-Object { Stop-Process -Id $_.Id -Force }
+) else (
+  @REM In case error occur, terminal window is not closed and show error to user know that.
+  exit /b 0
+)
+
+
+: _____________________________________________________________________________
+: Sub Program
+: _____________________________________________________________________________
+
+: _____________________________________________________________________________
+: Subroutine: Download CA Certificate
+:      In/Out - |In -
+:downloadCACert
+  powershell -ExecutionPolicy Bypass -Command wget %ca_cert_url% -O \"%ca_cert%\"
+  echo "%ca_cert%" file is downloaded.
+  exit /b
+:end
+
+: _____________________________________________________________________________
+: Subroutine: Remove CA Certificate
+:      In/Out - |In -
+:removeCACert
+  del "%ca_cert%"
+  echo "%ca_cert%" file is removed.
+  exit /b
+:end
+
+: _____________________________________________________________________________
+: Subroutine: Download Python Embedded
+:      In/Out - |In -
+:downloadPythonEmbedded
+  echo Download python
+  for /f "delims=" %%a in ('powershell get-date -format "{yyyy/MM/dd HH:mm:ss.fff}"') do @set "python_embedded_start_time=%%a"
+  powershell -ExecutionPolicy Bypass -Command ""Add-Content -Path \"%stage_start_time%\" -Value \"$pid-PYTHON_EMBEDDED-$env:python_embedded_start_time\"; wget %python39_url% -O \"%path_python_zip%\";"
+  if %errorlevel% == 35 (
+    REM In case CA cert in local machine is expired or disabled --- download CA cert to authenticate
+    if exist "%ca_cert%" (echo Detect ca_cert) else call :downloadCACert
+    powershell -ExecutionPolicy Bypass -Command wget -Certificate \"%ca_cert%\" -Uri %python39_url% -O \"%path_python_zip%\"
+  )
+  if %errorlevel% neq 0 (
+    echo %esc%[41m Error on Wget Check network connection or use latest Win10 ^>1803 %esc%[0m
+    echo 200 > "%stage_status%"
+    set /a error=%error%+1
+    exit /b %error%
+  )
+
+  echo Unzip python_embedded
+  powershell -ExecutionPolicy Bypass -Command Expand-Archive -Path \"%path_python_zip%\" -DestinationPath \"%path_python%\"
+  rename "%path_python%\python39._pth" python39._pth.renamed
+  exit /b
+:end
+
+: _____________________________________________________________________________
+: Subroutine: Download Python Pip Component
+:      In/Out - |In -
+:downloadPip
+  for /f "delims=" %%a in ('powershell get-date -format "{yyyy/MM/dd HH:mm:ss.fff}"') do @set "pip_download_start_time=%%a"
+  echo Download pip
+  powershell -ExecutionPolicy Bypass -Command "Add-Content -Path \"%stage_start_time%\" -Value \"$pid-PIP_DOWNLOAD-$env:pip_download_start_time\"; wget %get_pip_url% -O \"%path_getpip%\";"
+  if %errorlevel% == 35 (
+    REM In case CA cert in local machine is expired or disabled --- download CA cert to authenticate
+    if exist "%ca_cert%" (echo Detect ca_cert) else call :downloadCACert
+    powershell -ExecutionPolicy Bypass -Command wget -Certificate \"%ca_cert%\" -Uri %get_pip_url% -O \"%path_getpip%\"
+  )
+  if %errorlevel% neq 0 (
+    echo %esc%[41m Error on Curl  Check network connection or use latest Win10 ^>1803 %esc%[0m
+    echo 201 > "%stage_status%"
+    set /a error=%error%+1
+    exit /b %error%
+  )
+
+  exit /b
+:end
+
+: _____________________________________________________________________________
+: Subroutine: Download Oracle Instance
+:      In/Out - |In -
+:downloadOracleInstance
+  echo Download oracle instance
+  for /f "delims=" %%a in ('powershell get-date -format "{yyyy/MM/dd HH:mm:ss.fff}"') do @set "oracle_instance_start_time=%%a"
+  powershell -ExecutionPolicy Bypass -Command "Add-Content -Path \"%stage_start_time%\" -Value \"$pid-ORACLE_INSTANCE-$env:oracle_instance_start_time\"; wget %oracle_instance_url% -O \"%path_oracle_zip%\";"
+  if %errorlevel% == 35 (
+    REM In case CA cert in local machine is expired or disabled --- download CA cert to authenticate
+    if exist "%ca_cert%" (echo Detect ca_cert) else call :downloadCACert
+    powershell -ExecutionPolicy Bypass -Command "Add-Content -Path \"%stage_start_time%\" -Value \"$pid-ORACLE_INSTANCE-$env:oracle_instance_start_time\"; wget -Certificate \"%ca_cert%\" -Uri %oracle_instance_url% -O \"%path_oracle_zip%\";"
+  )
+  if %errorlevel% neq 0 (
+    echo %esc%[41m Error on Wget Check network connection or use latest Win10 ^>1803 %esc%[0m
+    echo 210 > "%stage_status%"
+    set /a error=%error%+1
+    exit /b %error%
+  )
+
+  echo Unzip oracle instance
+  powershell -ExecutionPolicy Bypass -Command Expand-Archive -Path \"%path_oracle_zip%\" -DestinationPath \"%path_oracle%\"
+  exit /b
+:end
+
+: _____________________________________________________________________________
+: Subroutine: function removeChar
+:      In/Out var|In  %*: Array of Replacement Char
+:removeChar
+  for %%i in (%*) do call set var=%%var:%%i=%%
+  exit /b
+:end
+
+: _____________________________________________________________________________
+: Subroutine: function convertCaseLower
+:      In/Out var
+:convertCaseLower
+  for %%i in (%chr_alphab%) do call set var=%%var:%%i=%%i%%
+  exit /b
+:end
+
+: _____________________________________________________________________________
+: Subroutine: function getAppStatus
+:      In/Out - |In %1: Target File
+:getAppStatus
+  set filename=%1
+  : Path Info
+  cd> "%filename%"
+  : AP Version Info (Version File Timestamp)
+  for %%a in ("%file_ver%") do echo %%~ta>> "%filename%"
+  exit /b
+:end
+
+: _____________________________________________________________________________
+: Subroutine: Definition, Setting and Cleaning
+:      In/Out - |In -
+:defSetting
+  : Setting
+  set file_status=%cd%\__STATUS__
+  set file_temp=%cd%\__TEMP__
+  set file_ver=%cd%\VERSION
+  :: Product Judge File dn or oss
+  set file_prod=%cd%\requirements\prod.txt
+  set file_oss_prod=%cd%\requirements\oss_prod.txt
+  set path_R=%cd%\..\R-Portable
+  set ca_cert=%cd%\..\cacert.pem
+  set path_python=%cd%\..\python_embedded_39
+  :: Override PYTHONPATH with empty for cmd session only
+  set PYTHONPATH=
+  set env_path=%cd%\..\env
+  set sqlite_dll=%cd%\init\sqlite3.dll
+  set path_getpip=%cd%\..\get-pip.py
+  set path_oracle=%cd%\..\Oracle-Portable
+  set path_python_zip=%cd%\..\python_embedded_39.zip
+  set path_oracle_zip=%cd%\..\Oracle-Portable.zip
+  set lib_path=%path_oracle%\instantclient_21_3;%env_path%\Scripts;%env_path%\Lib;%SystemRoot%\System32;%SystemRoot%\System32\WindowsPowerShell\v1.0\;
+  :: Startup Error log file
+  set stage_status=%cd%\stage_status.log
+  set stage_start_time=%cd%\stage_start_time.log
+  set is_venv_activated=0
+  set start_file=%cd%\start_ap.exe
+  :: Disk space required to run AP
+  set disk_space_pct_required=10
+
+  : links
+  set ca_cert_url="https://curl.se/ca/cacert-2023-08-22.pem"
+  set python39_url="https://www.python.org/ftp/python/3.9.0/python-3.9.0-embed-amd64.zip"
+  set get_pip_url="https://bootstrap.pypa.io/get-pip.py"
+  set oracle_instance_url="https://download.oracle.com/otn_software/nt/instantclient/213000/instantclient-basic-windows.x64-21.3.0.0.0.zip"
+
+  : Definition
+  set error=0
+  set status_install=0
+  set status_run_app=1
+  set product_dn=prod
+  set product_oss=oss
+  set chr_number=0 1 2 3 4 5 6 7 8 9
+  set chr_alphab=a b c d e f g h i j k l m n o p q r s t u v w x y z
+  :: Get Escape $e 0x1b 27
+  for /f %%i in ('cmd /k prompt $e^<nul') do set esc=%%i
+
+  : Settings from start batch
+  :: Remove all '"'
+  set port=%port:"=%
+  set lang=%lang:"=%
+  set prxy=%prxy:"=%
+  set prxs=%prxs:"=%
+  set subt=%subt:"=%
+  :: Remove all ' '
+  set port=%port: =%
+  set lang=%lang: =%
+  set prxy=%prxy: =%
+  set prxs=%prxs: =%
+  set subt=%subt: =_%
+
+  if %subt% == null (set subtitle=-) else (set subtitle=[%subt%])
+
+exit /b
+:end
+
+: _____________________________________________________________________________
+: Subroutine: Check Port Setting
+:      In/Out valid_port|In %1: port
+:checkPort
+  set var=%1
+  set valid_port=0
+  : check Integer
+  call set /a var=%var%
+  if errorlevel 1 (
+    echo %esc%[41m Warning: Bad Port Number %esc%[0m
+    echo Only integers are allowed for port number
+    echo Current Value: %1
+    echo 101 > "%stage_status%"
+    exit /b
+  ) else (
+    set valid_port = 1
+  )
+
+  : check Range
+  if %var% geq 6000 if %var% lss 8000 if %var% neq 7070 set valid_port=2
+  if %valid_port% neq 2 (
+    echo %esc%[41m Warning Bad Port Number %esc%[0m
+    echo Change Port Number from 6000 to 7999
+    echo Current Value: %1
+    echo 101 > "%stage_status%"
+    exit /b
+  )
+exit /b
+:end
+
+: _____________________________________________________________________________
+: Subroutine: get Default Proxy Setting
+:      In/Out - |In -
+:getDefaultProxy
+  : get Default Proxy Setting
+  set basic_ver=null
+  set basic_port=null
+  set basic_proxy=null
+  set basic_config=ap\config\basic_config.yml
+  if not exist %basic_config% set basic_config=ap\config\basic_config.yml
+  for /F "tokens=2,3,4 delims=: " %%i in (%basic_config%) do (
+    if %%i==version set basic_ver=%%j
+    if %%i==port-no set basic_port=%%j
+    if %%i==proxy   set basic_proxy=%%j:%%k
+    :: It gets more complicated dealing with nesting arrays, so leave the for loop at the next level or after reading the variable.
+    if %%i==proxy goto :break_for_ini
+  )
+  :break_for_ini
+
+  echo Basic Config
+  echo   Ver  : %basic_ver%
+  echo   Port : %basic_port%
+  echo   Proxy: %basic_proxy%
+
+  if not %basic_proxy%==null if not %basic_proxy%==: if %prxy%==null (
+    echo Use Default Proxy of %basic_proxy%
+    set prxy=%basic_proxy%
+    set prxs=%basic_proxy%
+  )
+
+  echo Target Proxy
+  echo   Proxy http : %prxy%
+  echo   Proxy https: %prxs%
+  echo:
+exit /b
+:end
+
+: _____________________________________________________________________________
+: Subroutine: Check Proxy Setting
+:      In/Out valid_proxy|In %1: Proxy Info  %2: Type http(s)
+:checkProxy
+  set var=%1
+  set valid_proxy=0
+  if %2 == http (
+    set target_type=http
+    set target_proxy=HTTP_PROXY
+  ) else (
+    set target_type=https
+    set target_proxy=HTTPS_PROXY
+  )
+  rem echo var
+  : Check Format
+  :: no or null: Do nothing
+  if %var% == no   set /a valid_proxy=0x01
+  if %var% == null set /a valid_proxy=0x01
+  if %valid_proxy% == 1 exit /b
+  :: check format ip
+  call :removeChar %chr_number%
+  if %var% == ...: set /a valid_proxy=0x04
+  :: check format domain name
+  call :convertCaseLower
+  call :removeChar %chr_alphab%
+  call :removeChar . -
+  if %var% == : set /a valid_proxy=0x08
+  :: judge
+  if %valid_proxy% == 0 (
+    echo %esc%[41m Warning Proxy Address/Domain Name %esc%[0m
+    echo Modify %target_type% Proxy Address/Domain Name
+    echo Current Value: %1  valid_proxy=%valid_proxy%
+    echo 102 > "%stage_status%"
+    exit /b
+  )
+
+  : Check Proxy Existence
+  for /f "tokens=1 delims=:" %%a in ("%1") do set ip=%%a
+  Ping %ip% -n 1 -w 1000 > nul
+  if errorlevel 1  (
+    echo %esc%[41m Warning: %target_proxy% is not active %esc%[0m
+    echo Current Value: %1  valid_proxy=%valid_proxy%
+    timeout %wait_netcheck%
+  ) else (
+    rem Proxy Passed
+    set %target_proxy%=%1
+    set /a valid_proxy=0x02
+  )
+exit /b
+:end
+
+: _____________________________________________________________________________
+: Subroutine: Save Settings
+:      In/Out - |In -
+:saveStartUpSetting
+setlocal
+  set var=%network_nck%
+  call :convertCaseLower
+
+   : Make yaml file
+  set filename=startup.yaml
+  echo !!omap> %filename%
+  echo # Analysis Platform StartUp Batch File Setting>> %filename%
+  echo - version_yaml: 1.0 >> %filename%
+  echo - setting_startup: !!omap>> %filename%
+  echo   - port: %port% >> %filename%
+  echo   - language: %lang% >> %filename%
+  echo   - subtitle: %subt% >> %filename%
+  echo   - proxy_http: %prxy% >> %filename%
+  echo   - proxy_https: %prxs% >> %filename%
+  echo   - network_nck: %var% >> %filename%
+  echo   - env_ap: %prod%>> %filename%
+  echo   - flask_debug: %flask_debug% >> %filename%
+  echo   - update_R: %update_R% >> %filename%
+  echo   - enable_file_log: %enable_file_log% >> %filename%
+  echo   - enable_ga_tracking: %enable_ga_tracking% >> %filename%
+
+endlocal
+exit /b
+:end
+
+: _____________________________________________________________________________
+: Subroutine: Stop Loading App
+:      In/Out - |In -
+:stopLoadingApp
+  powershell -ExecutionPolicy Bypass -Command Get-Process -ErrorAction SilentlyContinue ^| Where-Object { $_.Path -eq \"$env:start_file\" } ^| ForEach-Object { Stop-Process -Id $_.Id -Force }
+  exit /b
+:end
+
+: _____________________________________________________________________________
+: Calculate elapsed time and log into file
+:      In/Out |In %1: startTime, %2 logFileName, %3 logMsg
+:logTimeDiff
+setlocal EnableDelayedExpansion
+  set startTime=%1
+  set logFileName=%2
+  set logMsg=%3
+  set "endTime=%time: =0%"
+  rem Get elapsed time:
+  set "end=!endTime:%time:~8,1%=%%100)*100+1!" & set "start=!startTime:%time:~8,1%=%%100)*100+1!"
+  set /A "elap=((((10!end:%time:~2,1%=%%100)*60+1!%%100)-((((10!start:%time:~2,1%=%%100)*60+1!%%100), elap-=(elap>>31)*24*60*60*100"
+
+  rem Convert elapsed time to HH:MM:SS:CC format:
+  set /A "cc=elap%%100+100,elap/=100,ss=elap%%60+100,elap/=60,mm=elap%%60+100,hh=elap/60+100"
+
+  For /f "tokens=1-3 delims=/ " %%a in ("%startupDate%") do (set startupdatelabel=%%a%%b%%c)
+  rem Get the current time with hours, minutes, seconds
+  for /f "tokens=1-3 delims=:. " %%a in ("%startupTime%") do (
+    set hour=%%a
+    set min=%%b
+    set sec=%%c
+  )
+  set startuptimelabel=%hour%%min%%sec%
+  rem Write startup time into log file
+  echo %logMsg%:  %hh:~1%%time:~2,1%%mm:~1%%time:~2,1%%ss:~1%%time:~8,1%%cc:~1% >> "log/%logFileName%_%startupdatelabel%_%startuptimelabel%.log"
+endlocal
+exit /b
+:end
+
+: _____________________________________________________________________________
+: Subroutine: Save start time of
+:      In/Out |In %1: Stage code
+:checkDiskSpace
+@echo off
+setlocal EnableDelayedExpansion
+    :: Get the drive letter of the current directory
+    set "CurrentDrive=%CD:~0,1%"
+    :: Get the free and total disk space for the current drive
+    echo === Checking free space of the current drive ===
+    for /f %%F in ('powershell -command "(Get-PSDrive %CurrentDrive%).Free"') do set "FreeSpace=%Blank%%%F"
+    for /f %%S in ('powershell -command "(Get-PSDrive %CurrentDrive%).Used + (Get-PSDrive %CurrentDrive%).Free"') do set "TotalSpace=%Blank%%%S"
+    for /f %%F in ('powershell -Command "[math]::Floor((%FreeSpace% / 1GB))"') do set FreeSpaceGB=%%F
+    for /f %%T in ('powershell -Command "[math]::Floor((%TotalSpace% / 1GB))"') do set TotalSpaceGB=%%T
+    @rem Check if we have managed to obtain disk space
+    set /A testFreeSpace=!FreeSpaceGB! 2>nul
+    set /A testTotalSpace=!TotalSpaceGB! 2>nul
+    set disk_space_obtained=True
+    if "!testFreeSpace!"=="" set disk_space_obtained=False
+    if "!testTotalSpace!"=="" set disk_space_obtained=False
+    set sufficient_space=True
+    if %disk_space_obtained%==False (
+        @rem If we could not get disk space somehow, still allow the user to run the program
+        echo Could not obtain the amount of remaining and total disk space. Skipping disk check...
+    ) else (
+        @rem If we managed to obtain disk space, continue with the check
+        echo Managed to obtain disk space
+        for /f %%P in ('powershell -Command "[math]::Floor(%FreeSpaceGB% * 100 / %TotalSpaceGB%)"') do set PercentFree=%%P
+        for /f %%R in ('powershell -Command "[math]::Floor(%TotalSpaceGB% * %disk_space_pct_required% / 100 + 1)"') do set RequiredFreeSpaceGB=%%R
+        echo Required Free Space: !RequiredFreeSpaceGB!
+        echo Free Disk Space Percentage: !PercentFree!%%
+        if !FreeSpaceGB! lss !RequiredFreeSpaceGB! set sufficient_space=False
+    )
+endlocal & set valid_free_space_check=%sufficient_space%
+exit /b
+:end
+
+: _____________________________________________________________________________
+: Subroutine: Save start time of
+:      In/Out |In %1: Stage code
+:saveStartTimeOfStage
+setlocal
+  set stage_name=%1
+  for /f "usebackq tokens=2" %%a in (`tasklist /FO list /FI "WINDOWTITLE eq %app_title%*" ^| find /i "PID:"`) do (
+      set self_pid=%%a
+  )
+  for /f "delims=" %%a in ('powershell get-date -format "{yyyy/MM/dd HH:mm:ss.fff}"') do @set "start_time=%%a"
+  powershell -ExecutionPolicy Bypass -Command Add-Content -Path \"%stage_start_time%\" -Value \"$env:self_pid-$env:stage_name-$env:start_time\"
+endlocal
+exit /b
+:end